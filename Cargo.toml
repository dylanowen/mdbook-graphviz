--- conflicted
+++ resolved
@@ -1,10 +1,6 @@
 [package]
 name = "mdbook-graphviz"
-<<<<<<< HEAD
-version = "0.1.3"
-=======
 version = "0.1.4"
->>>>>>> a04d9b0c
 authors = ["Dylan Owen <dyltotheo@gmail.com>"]
 description = "mdbook preprocessor to add graphviz support"
 readme = "Readme.md"
@@ -17,24 +13,19 @@
 
 [dependencies]
 mdbook = "^0.4.15"
-clap = "3.0"
+clap = "3.1"
 serde_json = "1.0"
 pulldown-cmark = "0.9"
-pulldown-cmark-to-cmark = "9.0"
+pulldown-cmark-to-cmark = "10.0"
 
 lazy_static = "1.4.0"
-<<<<<<< HEAD
-regex = "1.3"
+regex = "1.5"
 toml = "0.5"
 
-tokio = { version = "1.11", features = ["process"] }
+tokio = { version = "1.17", features = ["process"] }
 futures = "0.3"
 async-trait = "0.1"
-async-recursion = "0.2"
+async-recursion = "1.0"
 
 [dev-dependencies]
-tokio = { version = "1.11", features = ["process", "time"] }
-=======
-regex = "1.5"
-toml = "0.5"
->>>>>>> a04d9b0c
+tokio = { version = "1.17", features = ["process", "time"] }