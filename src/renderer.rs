use std::io;
use std::process::Stdio;
use tokio::process::{Child, Command};

use async_trait::async_trait;
use mdbook::errors::Result;
use pulldown_cmark::{Event, LinkType, Tag, TagEnd};
use regex::Regex;

use crate::preprocessor::{GraphvizBlock, GraphvizConfig};
use tokio::io::AsyncWriteExt;

#[async_trait]
pub trait GraphvizRenderer {
    async fn render_graphviz<'a>(
<<<<<<< HEAD
        args: &'a [&'a str],
        block: GraphvizBlock,
=======
        block: GraphvizBlock,
        _config: &GraphvizConfig,
>>>>>>> 4c366e34
    ) -> Result<Vec<Event<'a>>>;
}

pub struct CLIGraphviz;

#[async_trait]
impl GraphvizRenderer for CLIGraphviz {
    async fn render_graphviz<'a>(
        args: &'a [&'a str],
        GraphvizBlock { code, .. }: GraphvizBlock,
        _config: &GraphvizConfig,
    ) -> Result<Vec<Event<'a>>> {
        let output = call_graphviz(args, &code).await?.wait_with_output().await?;
        if output.status.success() {
            let graph_svg = String::from_utf8(output.stdout)?;

            Ok(vec![
                Event::Html(format_output(graph_svg).into()),
                Event::Text("\n\n".into()),
            ])
        } else {
            Err(io::Error::new(io::ErrorKind::InvalidData, "Error response from Graphviz").into())
        }
    }
}

pub struct CLIGraphvizToFile;

#[async_trait]
impl GraphvizRenderer for CLIGraphvizToFile {
    async fn render_graphviz<'a>(
<<<<<<< HEAD
        args: &'a [&'a str],
        block: GraphvizBlock,
=======
        block: GraphvizBlock,
        config: &GraphvizConfig,
>>>>>>> 4c366e34
    ) -> Result<Vec<Event<'a>>> {
        let file_name = block.file_name();
        let output_path = block.output_path();
        let GraphvizBlock {
            graph_name, code, ..
        } = block;

        let output_path_str = output_path
            .to_str()
            .ok_or_else(|| io::Error::new(io::ErrorKind::NotFound, "Couldn't build output path"))?;

        if call_graphviz(&[args, &["-o", output_path_str]].concat(), &code)
            .await?
            .wait()
            .await?
            .success()
        {
            let mut nodes = vec![];

            if config.link_to_file {
                let link_tag = Tag::Link {
                    link_type: LinkType::Inline,
                    dest_url: file_name.clone().into(),
                    title: graph_name.clone().into(),
                    id: "".into(),
                };
                nodes.push(Event::Start(link_tag));
            }

            let image_tag = Tag::Image {
                link_type: LinkType::Inline,
                dest_url: file_name.into(),
                title: graph_name.into(),
                id: "".into(),
            };

            nodes.extend([Event::Start(image_tag), Event::End(TagEnd::Image)]);

            if config.link_to_file {
                nodes.push(Event::End(TagEnd::Link));
            }
            nodes.push(Event::Text("\n\n".into()));

            Ok(nodes)
        } else {
            Err(io::Error::new(io::ErrorKind::InvalidData, "Error response from Graphviz").into())
        }
    }
}

async fn call_graphviz(args: &[&str], code: &str) -> Result<Child> {
    let mut child = Command::new("dot")
        .args(args)
        .stdin(Stdio::piped())
        .stdout(Stdio::piped())
        .stderr(Stdio::inherit())
        .spawn()?;

    if let Some(mut stdin) = child.stdin.take() {
        stdin.write_all(code.as_bytes()).await?;
    }

    Ok(child)
}

fn format_output(output: String) -> String {
    lazy_static! {
        static ref DOCTYPE_RE: Regex = Regex::new(r"<!DOCTYPE [^>]+>").unwrap();
        static ref XML_TAG_RE: Regex = Regex::new(r"<\?xml [^>]+\?>").unwrap();
        static ref NEW_LINE_TAGS_RE: Regex = Regex::new(r">\s+<").unwrap();
        static ref NEWLINES_RE: Regex = Regex::new(r"\n").unwrap();
    }

    // yes yes: https://stackoverflow.com/a/1732454 ZA̡͊͠͝LGΌ and such
    let output = DOCTYPE_RE.replace(&output, "");
    let output = XML_TAG_RE.replace(&output, "");
    // remove newlines between our tags to help commonmark determine the full set of HTML
    let output = NEW_LINE_TAGS_RE.replace_all(&output, "><");
    // remove explicit newlines as they won't be preserved and break commonmark parsing
    let output = NEWLINES_RE.replace_all(&output, "");
    let output = output.trim();

    format!("<div>{output}</div>")
}

#[cfg(test)]
mod test {
    use super::*;

    #[tokio::test]
    async fn inline_events() {
        let code = r#"digraph Test { a -> b }"#;

        let block = GraphvizBlock {
            graph_name: "Name".into(),
            code: code.into(),
            chapter_name: "".into(),
            chapter_path: "".into(),
            index: 0,
        };

<<<<<<< HEAD
        let mut events = CLIGraphviz::render_graphviz(&["-Tsvg"], block)
=======
        let config = GraphvizConfig::default();
        let mut events = CLIGraphviz::render_graphviz(block, &config)
>>>>>>> 4c366e34
            .await
            .unwrap()
            .into_iter();
        if let Some(Event::Html(_)) = events.next() {
        } else {
            panic!("Unexpected next event")
        }
        assert_eq!(events.next(), Some(Event::Text("\n\n".into())));
        assert_eq!(events.next(), None);
    }

    #[tokio::test]
    async fn file_events() {
        let code = r#"digraph Test { a -> b }"#;

        let block = GraphvizBlock {
            graph_name: "Name".into(),
            code: code.into(),
            chapter_name: "".into(),
            chapter_path: "test-output".into(),
            index: 0,
        };

        let config = GraphvizConfig::default();
        let mut events = CLIGraphvizToFile::render_graphviz(block, &config)
            .await
            .expect("Expect rendering to succeed")
            .into_iter();
        let next = events.next();
        assert!(
            matches!(next, Some(Event::Start(Tag::Image { .. }))),
            "Expected Image got {next:#?}"
        );
        let next = events.next();
        assert!(
            matches!(next, Some(Event::End(TagEnd::Image))),
            "Expected End Image got {next:#?}"
        );
        assert_eq!(events.next(), Some(Event::Text("\n\n".into())));
        assert_eq!(events.next(), None);
    }

    #[tokio::test]
    async fn file_events_with_link() {
        let code = r#"digraph Test { a -> b }"#;

        let block = GraphvizBlock {
            graph_name: "Name".into(),
            code: code.into(),
            chapter_name: "".into(),
            chapter_path: "test-output".into(),
            index: 0,
        };

        let config = GraphvizConfig {
            link_to_file: true,
            ..GraphvizConfig::default()
        };
        let mut events = CLIGraphvizToFile::render_graphviz(block, &config)
            .await
            .expect("Expect rendering to succeed")
            .into_iter();
        let next = events.next();
        assert!(
            matches!(next, Some(Event::Start(Tag::Link { .. }))),
            "Expected Link got {next:#?}"
        );
        let next = events.next();
        assert!(
            matches!(next, Some(Event::Start(Tag::Image { .. }))),
            "Expected Image got {next:#?}"
        );
        let next = events.next();
        assert!(
            matches!(next, Some(Event::End(TagEnd::Image))),
            "Expected End Image got {next:#?}"
        );
        let next = events.next();
        assert!(
            matches!(next, Some(Event::End(TagEnd::Link))),
            "Expected End Link got {next:#?}"
        );
        assert_eq!(events.next(), Some(Event::Text("\n\n".into())));
        assert_eq!(events.next(), None);
    }
}<|MERGE_RESOLUTION|>--- conflicted
+++ resolved
@@ -13,13 +13,8 @@
 #[async_trait]
 pub trait GraphvizRenderer {
     async fn render_graphviz<'a>(
-<<<<<<< HEAD
-        args: &'a [&'a str],
         block: GraphvizBlock,
-=======
-        block: GraphvizBlock,
-        _config: &GraphvizConfig,
->>>>>>> 4c366e34
+        config: &GraphvizConfig,
     ) -> Result<Vec<Event<'a>>>;
 }
 
@@ -28,11 +23,13 @@
 #[async_trait]
 impl GraphvizRenderer for CLIGraphviz {
     async fn render_graphviz<'a>(
-        args: &'a [&'a str],
         GraphvizBlock { code, .. }: GraphvizBlock,
-        _config: &GraphvizConfig,
+        config: &GraphvizConfig,
     ) -> Result<Vec<Event<'a>>> {
-        let output = call_graphviz(args, &code).await?.wait_with_output().await?;
+        let output = call_graphviz(&config.arguments, &code)
+            .await?
+            .wait_with_output()
+            .await?;
         if output.status.success() {
             let graph_svg = String::from_utf8(output.stdout)?;
 
@@ -51,13 +48,8 @@
 #[async_trait]
 impl GraphvizRenderer for CLIGraphvizToFile {
     async fn render_graphviz<'a>(
-<<<<<<< HEAD
-        args: &'a [&'a str],
-        block: GraphvizBlock,
-=======
         block: GraphvizBlock,
         config: &GraphvizConfig,
->>>>>>> 4c366e34
     ) -> Result<Vec<Event<'a>>> {
         let file_name = block.file_name();
         let output_path = block.output_path();
@@ -69,7 +61,10 @@
             .to_str()
             .ok_or_else(|| io::Error::new(io::ErrorKind::NotFound, "Couldn't build output path"))?;
 
-        if call_graphviz(&[args, &["-o", output_path_str]].concat(), &code)
+        let mut args_with_output = config.arguments.clone();
+        args_with_output.extend(["-o", output_path_str].iter().map(|s| s.to_string()));
+
+        if call_graphviz(&args_with_output, &code)
             .await?
             .wait()
             .await?
@@ -108,9 +103,9 @@
     }
 }
 
-async fn call_graphviz(args: &[&str], code: &str) -> Result<Child> {
+async fn call_graphviz(arguments: &Vec<String>, code: &str) -> Result<Child> {
     let mut child = Command::new("dot")
-        .args(args)
+        .args(arguments)
         .stdin(Stdio::piped())
         .stdout(Stdio::piped())
         .stderr(Stdio::inherit())
@@ -159,12 +154,8 @@
             index: 0,
         };
 
-<<<<<<< HEAD
-        let mut events = CLIGraphviz::render_graphviz(&["-Tsvg"], block)
-=======
         let config = GraphvizConfig::default();
         let mut events = CLIGraphviz::render_graphviz(block, &config)
->>>>>>> 4c366e34
             .await
             .unwrap()
             .into_iter();
