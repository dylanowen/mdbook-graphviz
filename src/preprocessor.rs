--- conflicted
+++ resolved
@@ -113,8 +113,7 @@
         let mut graphviz_block_builder: Option<GraphvizBlockBuilder> = None;
         let mut image_index = 0;
 
-<<<<<<< HEAD
-        let events = new_cmark_parser(&chapter.content);
+        let events = new_cmark_parser(&chapter.content, false);
         let mut event_futures = Vec::new();
 
         for e in events {
@@ -123,36 +122,6 @@
                     Event::Text(ref text) => {
                         builder.append_code(&**text);
                         graphviz_block_builder = Some(builder);
-=======
-        let event_results: Result<Vec<Vec<Event>>> = new_cmark_parser(&chapter.content, false)
-            .map(|e| {
-                if let Some(mut builder) = graphviz_block_builder.take() {
-                    match e {
-                        Event::Text(ref text) => {
-                            builder.append_code(&**text);
-                            graphviz_block_builder = Some(builder);
-
-                            Ok(vec![])
-                        }
-                        Event::End(Tag::CodeBlock(CodeBlockKind::Fenced(ref info_string))) => {
-                            assert_eq!(
-                                Some(0),
-                                (&**info_string).find(INFO_STRING_PREFIX),
-                                "We must close our graphviz block"
-                            );
-
-                            // finish our digraph
-                            let block = builder.build(image_index);
-                            image_index += 1;
-
-                            R::render_graphviz(block)
-                        }
-                        _ => {
-                            graphviz_block_builder = Some(builder);
-
-                            Ok(vec![])
-                        }
->>>>>>> a04d9b0c
                     }
                     Event::End(Tag::CodeBlock(CodeBlockKind::Fenced(ref info_string))) => {
                         assert_eq!(
@@ -197,7 +166,7 @@
             .into_iter()
             .flatten();
 
-        cmark(events, &mut buf, None)?;
+        cmark(events, &mut buf)?;
 
         chapter.content = buf;
 
