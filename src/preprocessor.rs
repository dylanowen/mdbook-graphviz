use core::mem;
use std::marker::PhantomData;
use std::path::PathBuf;

use async_recursion::async_recursion;
use futures::future;
use mdbook::book::{Book, Chapter};
use mdbook::errors::Result;
use mdbook::preprocess::{Preprocessor, PreprocessorContext};
use mdbook::utils::new_cmark_parser;
use mdbook::BookItem;
use pulldown_cmark::{CodeBlockKind::Fenced, Event, Tag, TagEnd};
use pulldown_cmark_to_cmark::cmark;

use crate::renderer::{CLIGraphviz, CLIGraphvizToFile, GraphvizRenderer};

pub static PREPROCESSOR_NAME: &str = "graphviz";
pub static DEFAULT_INFO_STRING_PREFIX: &str = "dot process";

pub struct GraphvizConfig {
    pub output_to_file: bool,
    pub link_to_file: bool,
    pub info_string: String,
}

impl Default for GraphvizConfig {
    fn default() -> Self {
        Self {
            output_to_file: false,
            link_to_file: false,
            info_string: DEFAULT_INFO_STRING_PREFIX.to_string(),
        }
    }
}

pub struct GraphvizPreprocessor;

pub struct Graphviz<'a, R: GraphvizRenderer> {
    args: &'a [&'a str],
    src_dir: PathBuf,
    config: GraphvizConfig,
    _phantom: PhantomData<*const R>,
}

impl Preprocessor for GraphvizPreprocessor {
    fn name(&self) -> &str {
        PREPROCESSOR_NAME
    }

    fn run(&self, ctx: &PreprocessorContext, mut book: Book) -> Result<Book> {
<<<<<<< HEAD
        let preprocessor_config = ctx.config.get_preprocessor(self.name());
        let output_to_file = preprocessor_config
            .and_then(|t| t.get("output-to-file"))
            .and_then(|v| v.as_bool())
            .unwrap_or(false);
        let arguments = preprocessor_config
            .and_then(|t| t.get("arguments"))
            .and_then(|v| v.as_array())
            .map(|a| a.iter().filter_map(|v| v.as_str()).collect())
            .unwrap_or(vec!["-Tsvg"]);
=======
        let mut config = GraphvizConfig::default();

        if let Some(ctx_config) = ctx.config.get_preprocessor(self.name()) {
            if let Some(value) = ctx_config.get("output-to-file") {
                config.output_to_file = value
                    .as_bool()
                    .expect("output-to-file option is required to be a boolean");
            }

            if let Some(value) = ctx_config.get("link-to-file") {
                config.link_to_file = value
                    .as_bool()
                    .expect("link-to-file option is required to be a boolean");
            }

            if let Some(value) = ctx_config.get("info-string") {
                config.info_string = value
                    .as_str()
                    .expect("info-string option is required to be a string")
                    .to_string();
            }
        }
>>>>>>> 4c366e34

        let src_dir = ctx.root.clone().join(&ctx.config.book.src);

        // we really only need 1 thread since we're just calling out to the Graphviz CLI
        tokio::runtime::Builder::new_current_thread()
            .enable_io()
            .build()
            .unwrap()
            .block_on(async {
<<<<<<< HEAD
                if !output_to_file {
                    Graphviz::<CLIGraphviz>::new(&arguments, src_dir)
                        .process_sub_items(&mut book.sections)
                        .await
                } else {
                    Graphviz::<CLIGraphvizToFile>::new(&arguments, src_dir)
=======
                if config.output_to_file {
                    Graphviz::<CLIGraphvizToFile>::new(src_dir, config)
                        .process_sub_items(&mut book.sections)
                        .await
                } else {
                    Graphviz::<CLIGraphviz>::new(src_dir, config)
>>>>>>> 4c366e34
                        .process_sub_items(&mut book.sections)
                        .await
                }
            })?;

        Ok(book)
    }

    fn supports_renderer(&self, _renderer: &str) -> bool {
        // since we're just outputting markdown images or inline html, this "should" support any renderer
        true
    }
}

<<<<<<< HEAD
impl<'b, R: GraphvizRenderer> Graphviz<'b, R> {
    pub fn new<'a: 'b>(args: &'a [&'a str], src_dir: PathBuf) -> Graphviz<'b, R> {
=======
impl<R: GraphvizRenderer> Graphviz<R> {
    pub fn new(src_dir: PathBuf, config: GraphvizConfig) -> Graphviz<R> {
>>>>>>> 4c366e34
        Self {
            args,
            src_dir,
            config,
            _phantom: PhantomData,
        }
    }

    #[async_recursion(?Send)]
    async fn process_sub_items(&'async_recursion self, items: &mut Vec<BookItem>) -> Result<()> {
        let mut item_futures = Vec::with_capacity(items.len());
        for item in mem::take(items) {
            item_futures.push(async {
                match item {
                    BookItem::Chapter(chapter) => {
                        self.process_chapter(chapter).await.map(BookItem::Chapter)
                    }
                    item => {
                        // pass through all non-chapters
                        Ok(item)
                    }
                }
            });
        }

        *items = future::join_all(item_futures)
            .await
            .into_iter()
            .collect::<Result<Vec<_>, _>>()?;

        Ok(())
    }

    #[async_recursion(?Send)]
    async fn process_chapter(&self, mut chapter: Chapter) -> Result<Chapter> {
        // make sure to process our chapter sub-items
        self.process_sub_items(&mut chapter.sub_items).await?;

        if chapter.path.is_none() {
            return Ok(chapter);
        }

        // assume we've already filtered out all the draft chapters
        let mut chapter_path = self.src_dir.join(chapter.path.as_ref().unwrap());
        // remove the chapter filename
        chapter_path.pop();

        let mut buf = String::with_capacity(chapter.content.len());
        let mut graphviz_block_builder: Option<GraphvizBlockBuilder> = None;
        let mut image_index = 0;

        let events = new_cmark_parser(&chapter.content, false);
        let mut event_futures = Vec::new();

        for e in events {
            if let Some(mut builder) = graphviz_block_builder.take() {
                match e {
                    Event::Text(ref text) => {
                        builder.append_code(text.to_string());
                        graphviz_block_builder = Some(builder);
                    }
                    Event::End(TagEnd::CodeBlock) => {
                        // finish our digraph
                        let block = builder.build(image_index);
                        image_index += 1;

<<<<<<< HEAD
                        event_futures.push(R::render_graphviz(self.args, block));
=======
                        event_futures.push(R::render_graphviz(block, &self.config));
>>>>>>> 4c366e34
                    }
                    _ => {
                        graphviz_block_builder = Some(builder);
                    }
                }
            } else {
                if let Event::Start(Tag::CodeBlock(Fenced(info_string))) = &e {
                    let prefix_len = self.config.info_string.len();
                    // The following split is safe because the characters have
                    // to be byte equal to be a match, therefore we are
                    // guaranteed to split at a character boundary.
                    let (prefix, graph_name) =
                        info_string.split_at(std::cmp::min(info_string.len(), prefix_len));
                    if prefix == self.config.info_string {
                        // check if we can have a name at the end of our info string
                        graphviz_block_builder = Some(GraphvizBlockBuilder::new(
                            chapter_path.clone(),
                            chapter.name.clone().trim().to_string(),
                            graph_name.trim().to_string(),
                        ));
                        continue;
                    }
                }
                // pass through all events that don't impact our Graphviz block
                event_futures.push(Box::pin(async { Ok(vec![e]) }));
            }
        }

        let events = future::join_all(event_futures)
            .await
            .into_iter()
            .collect::<Result<Vec<_>, _>>()?
            .into_iter()
            .flatten();

        cmark(events, &mut buf)?;

        chapter.content = buf;

        Ok(chapter)
    }
}

struct GraphvizBlockBuilder {
    path: PathBuf,
    chapter_name: String,
    graph_name: String,
    code: String,
}

impl GraphvizBlockBuilder {
    fn new(path: PathBuf, chapter_name: String, graph_name: String) -> GraphvizBlockBuilder {
        GraphvizBlockBuilder {
            path,
            chapter_name,
            graph_name,
            code: String::new(),
        }
    }

    fn append_code<S: Into<String>>(&mut self, code: S) {
        self.code.push_str(&code.into());
    }

    fn build(self, index: usize) -> GraphvizBlock {
        let GraphvizBlockBuilder {
            chapter_name,
            graph_name,
            code,
            path,
        } = self;
        let cleaned_code = code.trim();

        GraphvizBlock {
            graph_name,
            code: cleaned_code.into(),
            chapter_name,
            chapter_path: path,
            index,
        }
    }
}

#[derive(Debug)]
pub struct GraphvizBlock {
    pub graph_name: String,
    pub code: String,
    pub chapter_name: String,
    pub chapter_path: PathBuf,
    pub index: usize,
}

impl GraphvizBlock {
    pub fn file_name(&self) -> String {
        let image_name = if !self.graph_name.is_empty() {
            format!(
                "{}_{}_{}.generated",
                normalize_id(&self.chapter_name),
                normalize_id(&self.graph_name),
                self.index
            )
        } else {
            format!(
                "{}_{}.generated",
                normalize_id(&self.chapter_name),
                self.index
            )
        };

        format!("{image_name}.svg")
    }

    pub fn output_path(&self) -> PathBuf {
        self.chapter_path.join(self.file_name())
    }
}

fn normalize_id(content: &str) -> String {
    content
        .chars()
        .filter_map(|ch| {
            if ch.is_alphanumeric() {
                Some(ch.to_ascii_lowercase())
            } else if ch.is_whitespace() || ch == '_' || ch == '-' {
                Some('_')
            } else {
                None
            }
        })
        .collect::<String>()
}

#[cfg(test)]
mod test {
    use async_trait::async_trait;

    use super::*;

    use std::time::{Duration, Instant};

    static CHAPTER_NAME: &str = "Test Chapter";
    static NORMALIZED_CHAPTER_NAME: &str = "test_chapter";

    struct NoopRenderer;

    #[async_trait]
    impl GraphvizRenderer for NoopRenderer {
        async fn render_graphviz<'a>(
<<<<<<< HEAD
            _args: &'a [&'a str],
            block: GraphvizBlock,
=======
            block: GraphvizBlock,
            _config: &GraphvizConfig,
>>>>>>> 4c366e34
        ) -> Result<Vec<Event<'a>>> {
            let file_name = block.file_name();
            let output_path = block.output_path();
            let GraphvizBlock {
                graph_name, index, ..
            } = block;

            Ok(vec![Event::Text(
                format!("{file_name}|{output_path:?}|{graph_name}|{index}").into(),
            )])
        }
    }

    #[tokio::test]
    async fn only_preprocess_flagged_blocks() {
        let expected = r#"# Chapter

````dot
digraph Test {
    a -> b
}
````"#;
        let chapter = process_chapter(new_chapter(expected)).await.unwrap();

        assert_eq!(chapter.content, expected);
    }

    #[tokio::test]
    async fn preprocess_flagged_blocks_with_custom_flag() {
        let chapter = new_chapter(
            r#"# Chapter
```graphviz
digraph Test {
    a -> b
}
```
"#,
        );
        let expected = format!(
            r#"# Chapter

{NORMALIZED_CHAPTER_NAME}_0.generated.svg|"/./book/{NORMALIZED_CHAPTER_NAME}_0.generated.svg"||0"#
        );

        let config = GraphvizConfig {
            info_string: "graphviz".to_string(),
            ..GraphvizConfig::default()
        };
        let chapter = process_chapter_with_config(chapter, config).await.unwrap();

        assert_eq!(chapter.content, expected);
    }

    #[tokio::test]
    async fn do_not_preprocess_flagged_blocks_without_custom_flag() {
        let expected = r#"# Chapter

````dot
digraph Test {
    a -> b
}
````"#;

        let config = GraphvizConfig {
            info_string: "graphviz".to_string(),
            ..GraphvizConfig::default()
        };
        let chapter = process_chapter_with_config(new_chapter(expected), config)
            .await
            .unwrap();

        assert_eq!(chapter.content, expected);
    }

    #[tokio::test]
    async fn no_name() {
        let chapter = new_chapter(
            r#"# Chapter
```dot process
digraph Test {
    a -> b
}
```
"#,
        );

        let expected = format!(
            r#"# Chapter

{NORMALIZED_CHAPTER_NAME}_0.generated.svg|"/./book/{NORMALIZED_CHAPTER_NAME}_0.generated.svg"||0"#
        );

        let chapter = process_chapter(chapter).await.unwrap();

        assert_eq!(chapter.content, expected);
    }

    #[tokio::test]
    async fn named_blocks() {
        let chapter = new_chapter(
            r#"# Chapter
```dot process Graph Name
digraph Test {
    a -> b
}
```
"#,
        );

        let expected = format!(
            r#"# Chapter

{NORMALIZED_CHAPTER_NAME}_graph_name_0.generated.svg|"/./book/{NORMALIZED_CHAPTER_NAME}_graph_name_0.generated.svg"|Graph Name|0"#
        );

        let chapter = process_chapter(chapter).await.unwrap();

        assert_eq!(chapter.content, expected);
    }

    #[tokio::test]
    async fn preserve_escaping() {
        let chapter = new_chapter(
            r"# Chapter

*asteriks*
/*asteriks/*
( \int x dx = \frac{x^2}{2} + C)

```dot process Graph Name
digraph Test {
    a -> b
}
```
",
        );

        let expected = format!(
            r#"# Chapter

*asteriks*
/*asteriks/*
( \int x dx = \frac{{x^2}}{{2}} + C)

{NORMALIZED_CHAPTER_NAME}_graph_name_0.generated.svg|"/./book/{NORMALIZED_CHAPTER_NAME}_graph_name_0.generated.svg"|Graph Name|0"#
        );

        let chapter = process_chapter(chapter).await.unwrap();

        assert_eq!(chapter.content, expected);
    }

    #[tokio::test]
    async fn preserve_tables() {
        let chapter = new_chapter(
            r#"# Chapter

|Tables|Are|Cool|
|------|:-:|---:|
|col 1 is|left-aligned|$1600|
|col 2 is|centered|$12|
|col 3 is|right-aligned|$1|

```dot process Graph Name
digraph Test {
    a -> b
}
```
"#,
        );

        let expected = format!(
            r#"# Chapter

|Tables|Are|Cool|
|------|:-:|---:|
|col 1 is|left-aligned|$1600|
|col 2 is|centered|$12|
|col 3 is|right-aligned|$1|

{NORMALIZED_CHAPTER_NAME}_graph_name_0.generated.svg|"/./book/{NORMALIZED_CHAPTER_NAME}_graph_name_0.generated.svg"|Graph Name|0"#
        );

        let chapter = process_chapter(chapter).await.unwrap();

        assert_eq!(chapter.content, expected);
    }

    const SLEEP_DURATION: Duration = Duration::from_millis(100);
    struct SleepyRenderer;
    #[async_trait]
    impl GraphvizRenderer for SleepyRenderer {
        async fn render_graphviz<'a>(
<<<<<<< HEAD
            _args: &'a [&'a str],
            _block: GraphvizBlock,
=======
            _block: GraphvizBlock,
            _config: &GraphvizConfig,
>>>>>>> 4c366e34
        ) -> Result<Vec<Event<'a>>> {
            tokio::time::sleep(SLEEP_DURATION).await;
            Ok(vec![Event::Text("".into())])
        }
    }

    /// Test that we are actually running Graphviz concurrently
    #[tokio::test]
    async fn concurrent_execution() {
        const TOTAL_CHAPTERS: usize = 10;
        let mut chapters = Vec::with_capacity(TOTAL_CHAPTERS);
        for _ in 0..TOTAL_CHAPTERS {
            chapters.push(BookItem::Chapter(new_chapter(
                r#"# Chapter
```dot process Graph Name
digraph Test {
    a -> b
}
```
"#,
            )));
        }

        let start = Instant::now();
<<<<<<< HEAD
        Graphviz::<SleepyRenderer>::new(&[], PathBuf::from("/"))
=======
        Graphviz::<SleepyRenderer>::new(PathBuf::from("/"), GraphvizConfig::default())
>>>>>>> 4c366e34
            .process_sub_items(&mut chapters)
            .await
            .unwrap();
        let duration = start.elapsed();

        for item in chapters {
            if let BookItem::Chapter(chapter) = item {
                // make sure we used the correct renderer
                assert_eq!(chapter.content, "# Chapter\n\n");
            } else {
                panic!("We should only have chapters here");
            }
        }

        assert!(
            duration < SLEEP_DURATION * 2,
            "{duration:?} should be less than 2 * {SLEEP_DURATION:?} since we expect some variation when running"
        );
    }

    /// Test that we correctly process Chapter sub-items
    #[tokio::test]
    async fn chapter_sub_items() {
        let content = r#"# Chapter

```dot process Graph Name
digraph Test {
    a -> b
}
```
"#;
        let mut chapter = new_chapter(content);
        chapter
            .sub_items
            .push(BookItem::Chapter(new_chapter(content)));

        let expected = format!(
            r#"# Chapter

{NORMALIZED_CHAPTER_NAME}_graph_name_0.generated.svg|"/./book/{NORMALIZED_CHAPTER_NAME}_graph_name_0.generated.svg"|Graph Name|0"#
        );

        let mut chapter = process_chapter(chapter).await.unwrap();

        assert_eq!(chapter.content, expected);
        if let BookItem::Chapter(child_chapter) = chapter.sub_items.remove(0) {
            assert_eq!(child_chapter.content, expected);
        }
    }

    #[tokio::test]
    async fn skip_draft_chapters() {
        let draft_chapter = Chapter::new_draft(CHAPTER_NAME, vec![]);
        let mut book_items = vec![
            BookItem::Chapter(draft_chapter.clone()),
            BookItem::Chapter(new_chapter(
                r#"# Chapter
```dot process Graph Name
digraph Test {
    a -> b
}
```
"#,
            )),
        ];

<<<<<<< HEAD
        Graphviz::<NoopRenderer>::new(&[], PathBuf::from("/"))
=======
        Graphviz::<NoopRenderer>::new(PathBuf::from("/"), GraphvizConfig::default())
>>>>>>> 4c366e34
            .process_sub_items(&mut book_items)
            .await
            .unwrap();

        assert_eq!(
            book_items,
            vec![
                BookItem::Chapter(draft_chapter),
                BookItem::Chapter(new_chapter(format!(
                    r#"# Chapter

{NORMALIZED_CHAPTER_NAME}_graph_name_0.generated.svg|"/./book/{NORMALIZED_CHAPTER_NAME}_graph_name_0.generated.svg"|Graph Name|0"#
                )))
            ]
        )
    }

    async fn process_chapter(chapter: Chapter) -> Result<Chapter> {
<<<<<<< HEAD
        Graphviz::<NoopRenderer>::new(&[], PathBuf::from("/"))
=======
        process_chapter_with_config(chapter, GraphvizConfig::default()).await
    }

    async fn process_chapter_with_config(
        chapter: Chapter,
        config: GraphvizConfig,
    ) -> Result<Chapter> {
        Graphviz::<NoopRenderer>::new(PathBuf::from("/"), config)
>>>>>>> 4c366e34
            .process_chapter(chapter)
            .await
    }

    fn new_chapter<S: ToString>(content: S) -> Chapter {
        Chapter::new(
            CHAPTER_NAME,
            content.to_string(),
            PathBuf::from("./book/chapter.md"),
            vec![],
        )
    }
}<|MERGE_RESOLUTION|>--- conflicted
+++ resolved
@@ -21,6 +21,7 @@
     pub output_to_file: bool,
     pub link_to_file: bool,
     pub info_string: String,
+    pub arguments: Vec<String>,
 }
 
 impl Default for GraphvizConfig {
@@ -29,14 +30,14 @@
             output_to_file: false,
             link_to_file: false,
             info_string: DEFAULT_INFO_STRING_PREFIX.to_string(),
+            arguments: vec![String::from("-Tsvg")],
         }
     }
 }
 
 pub struct GraphvizPreprocessor;
 
-pub struct Graphviz<'a, R: GraphvizRenderer> {
-    args: &'a [&'a str],
+pub struct Graphviz<R: GraphvizRenderer> {
     src_dir: PathBuf,
     config: GraphvizConfig,
     _phantom: PhantomData<*const R>,
@@ -48,18 +49,6 @@
     }
 
     fn run(&self, ctx: &PreprocessorContext, mut book: Book) -> Result<Book> {
-<<<<<<< HEAD
-        let preprocessor_config = ctx.config.get_preprocessor(self.name());
-        let output_to_file = preprocessor_config
-            .and_then(|t| t.get("output-to-file"))
-            .and_then(|v| v.as_bool())
-            .unwrap_or(false);
-        let arguments = preprocessor_config
-            .and_then(|t| t.get("arguments"))
-            .and_then(|v| v.as_array())
-            .map(|a| a.iter().filter_map(|v| v.as_str()).collect())
-            .unwrap_or(vec!["-Tsvg"]);
-=======
         let mut config = GraphvizConfig::default();
 
         if let Some(ctx_config) = ctx.config.get_preprocessor(self.name()) {
@@ -81,8 +70,21 @@
                     .expect("info-string option is required to be a string")
                     .to_string();
             }
-        }
->>>>>>> 4c366e34
+
+            if let Some(value) = ctx_config.get("arguments") {
+                config.arguments = value
+                    .as_array()
+                    .expect("arguments option is required to be an array")
+                    .iter()
+                    .map(|v| {
+                        String::from(
+                            v.as_str()
+                                .expect("arguments option is required to contain strings"),
+                        )
+                    })
+                    .collect()
+            }
+        }
 
         let src_dir = ctx.root.clone().join(&ctx.config.book.src);
 
@@ -92,21 +94,12 @@
             .build()
             .unwrap()
             .block_on(async {
-<<<<<<< HEAD
-                if !output_to_file {
-                    Graphviz::<CLIGraphviz>::new(&arguments, src_dir)
-                        .process_sub_items(&mut book.sections)
-                        .await
-                } else {
-                    Graphviz::<CLIGraphvizToFile>::new(&arguments, src_dir)
-=======
                 if config.output_to_file {
                     Graphviz::<CLIGraphvizToFile>::new(src_dir, config)
                         .process_sub_items(&mut book.sections)
                         .await
                 } else {
                     Graphviz::<CLIGraphviz>::new(src_dir, config)
->>>>>>> 4c366e34
                         .process_sub_items(&mut book.sections)
                         .await
                 }
@@ -121,15 +114,9 @@
     }
 }
 
-<<<<<<< HEAD
-impl<'b, R: GraphvizRenderer> Graphviz<'b, R> {
-    pub fn new<'a: 'b>(args: &'a [&'a str], src_dir: PathBuf) -> Graphviz<'b, R> {
-=======
 impl<R: GraphvizRenderer> Graphviz<R> {
     pub fn new(src_dir: PathBuf, config: GraphvizConfig) -> Graphviz<R> {
->>>>>>> 4c366e34
         Self {
-            args,
             src_dir,
             config,
             _phantom: PhantomData,
@@ -194,11 +181,7 @@
                         let block = builder.build(image_index);
                         image_index += 1;
 
-<<<<<<< HEAD
-                        event_futures.push(R::render_graphviz(self.args, block));
-=======
                         event_futures.push(R::render_graphviz(block, &self.config));
->>>>>>> 4c366e34
                     }
                     _ => {
                         graphviz_block_builder = Some(builder);
@@ -347,13 +330,8 @@
     #[async_trait]
     impl GraphvizRenderer for NoopRenderer {
         async fn render_graphviz<'a>(
-<<<<<<< HEAD
-            _args: &'a [&'a str],
-            block: GraphvizBlock,
-=======
             block: GraphvizBlock,
             _config: &GraphvizConfig,
->>>>>>> 4c366e34
         ) -> Result<Vec<Event<'a>>> {
             let file_name = block.file_name();
             let output_path = block.output_path();
@@ -547,13 +525,8 @@
     #[async_trait]
     impl GraphvizRenderer for SleepyRenderer {
         async fn render_graphviz<'a>(
-<<<<<<< HEAD
-            _args: &'a [&'a str],
-            _block: GraphvizBlock,
-=======
             _block: GraphvizBlock,
             _config: &GraphvizConfig,
->>>>>>> 4c366e34
         ) -> Result<Vec<Event<'a>>> {
             tokio::time::sleep(SLEEP_DURATION).await;
             Ok(vec![Event::Text("".into())])
@@ -578,11 +551,7 @@
         }
 
         let start = Instant::now();
-<<<<<<< HEAD
-        Graphviz::<SleepyRenderer>::new(&[], PathBuf::from("/"))
-=======
         Graphviz::<SleepyRenderer>::new(PathBuf::from("/"), GraphvizConfig::default())
->>>>>>> 4c366e34
             .process_sub_items(&mut chapters)
             .await
             .unwrap();
@@ -649,11 +618,7 @@
             )),
         ];
 
-<<<<<<< HEAD
-        Graphviz::<NoopRenderer>::new(&[], PathBuf::from("/"))
-=======
         Graphviz::<NoopRenderer>::new(PathBuf::from("/"), GraphvizConfig::default())
->>>>>>> 4c366e34
             .process_sub_items(&mut book_items)
             .await
             .unwrap();
@@ -672,9 +637,6 @@
     }
 
     async fn process_chapter(chapter: Chapter) -> Result<Chapter> {
-<<<<<<< HEAD
-        Graphviz::<NoopRenderer>::new(&[], PathBuf::from("/"))
-=======
         process_chapter_with_config(chapter, GraphvizConfig::default()).await
     }
 
@@ -683,7 +645,6 @@
         config: GraphvizConfig,
     ) -> Result<Chapter> {
         Graphviz::<NoopRenderer>::new(PathBuf::from("/"), config)
->>>>>>> 4c366e34
             .process_chapter(chapter)
             .await
     }
